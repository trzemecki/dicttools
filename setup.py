from setuptools import setup

setup(
    name='dicttools',
<<<<<<< HEAD
    version='1.2.0',
=======
    version='1.1.7',
>>>>>>> 9922c14c
    packages=['dicttools', 'dicttools.tests'],
    test_suite='dicttools.tests',
    url='https://github.com/trzemecki/dicttools',
    license='Apache 2.0',
    author='Leszek Trzemecki',
    author_email='leszek.trzemecki@gmail.com',
    description='Additional dictionary functions for python.',
    install_requires=[
        'mock', 'six'
    ],
)<|MERGE_RESOLUTION|>--- conflicted
+++ resolved
@@ -2,11 +2,7 @@
 
 setup(
     name='dicttools',
-<<<<<<< HEAD
-    version='1.2.0',
-=======
     version='1.1.7',
->>>>>>> 9922c14c
     packages=['dicttools', 'dicttools.tests'],
     test_suite='dicttools.tests',
     url='https://github.com/trzemecki/dicttools',
